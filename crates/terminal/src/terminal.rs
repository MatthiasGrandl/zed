pub mod mappings;
pub mod terminal_container_view;
pub mod terminal_element;
pub mod terminal_view;

use alacritty_terminal::{
    ansi::{ClearMode, Handler},
    config::{Config, Program, PtyConfig, Scrolling},
    event::{Event as AlacTermEvent, EventListener, Notify, WindowSize},
    event_loop::{EventLoop, Msg, Notifier},
    grid::{Dimensions, Scroll as AlacScroll},
    index::{Column, Direction as AlacDirection, Line, Point},
    selection::{Selection, SelectionRange, SelectionType},
    sync::FairMutex,
    term::{
        cell::Cell,
        color::Rgb,
        search::{Match, RegexIter, RegexSearch},
        RenderableCursor, TermMode,
    },
    tty::{self, setup_env},
    Term,
};
use anyhow::{bail, Result};

use futures::{
    channel::mpsc::{unbounded, UnboundedReceiver, UnboundedSender},
    FutureExt,
};

use mappings::mouse::{
    alt_scroll, grid_point, mouse_button_report, mouse_moved_report, mouse_side, scroll_report,
};

use procinfo::LocalProcessInfo;
use settings::{AlternateScroll, Settings, Shell, TerminalBlink};
use util::ResultExt;

use std::{
    cmp::min,
    collections::{HashMap, VecDeque},
    fmt::Display,
    io,
    ops::{Deref, Index, RangeInclusive, Sub},
    os::unix::{prelude::AsRawFd, process::CommandExt},
    path::PathBuf,
    process::Command,
    sync::Arc,
    time::{Duration, Instant},
};
use thiserror::Error;

use gpui::{
    geometry::vector::{vec2f, Vector2F},
    keymap::Keystroke,
    scene::{MouseDown, MouseDrag, MouseScrollWheel, MouseUp},
    ClipboardItem, Entity, ModelContext, MouseButton, MouseMovedEvent, MutableAppContext, Task,
};

use crate::mappings::{
    colors::{get_color_at_index, to_alac_rgb},
    keys::to_esc_str,
};
use lazy_static::lazy_static;

///Initialize and register all of our action handlers
pub fn init(cx: &mut MutableAppContext) {
    terminal_view::init(cx);
    terminal_container_view::init(cx);
}

///Scrolling is unbearably sluggish by default. Alacritty supports a configurable
///Scroll multiplier that is set to 3 by default. This will be removed when I
///Implement scroll bars.
const SCROLL_MULTIPLIER: f32 = 4.;
const MAX_SEARCH_LINES: usize = 100;
const DEBUG_TERMINAL_WIDTH: f32 = 500.;
const DEBUG_TERMINAL_HEIGHT: f32 = 30.;
const DEBUG_CELL_WIDTH: f32 = 5.;
const DEBUG_LINE_HEIGHT: f32 = 5.;

// Regex Copied from alacritty's ui_config.rs

lazy_static! {
    static ref URL_REGEX: RegexSearch = RegexSearch::new("(ipfs:|ipns:|magnet:|mailto:|gemini:|gopher:|https:|http:|news:|file:|git:|ssh:|ftp:)[^\u{0000}-\u{001F}\u{007F}-\u{009F}<>\"\\s{-}\\^⟨⟩`]+").unwrap();
}

///Upward flowing events, for changing the title and such
#[derive(Clone, Copy, Debug)]
pub enum Event {
    TitleChanged,
    BreadcrumbsChanged,
    CloseTerminal,
    Bell,
    Wakeup,
    BlinkChanged,
    SelectionsChanged,
}

#[derive(Clone)]
enum InternalEvent {
    ColorRequest(usize, Arc<dyn Fn(Rgb) -> String + Sync + Send + 'static>),
    Resize(TerminalSize),
    Clear,
    // FocusNextMatch,
    Scroll(AlacScroll),
    ScrollToPoint(Point),
    SetSelection(Option<(Selection, Point)>),
    UpdateSelection(Vector2F),
    // Adjusted mouse position, should open
    FindHyperlink(Vector2F, bool),
    Copy,
}

///A translation struct for Alacritty to communicate with us from their event loop
#[derive(Clone)]
pub struct ZedListener(UnboundedSender<AlacTermEvent>);

impl EventListener for ZedListener {
    fn send_event(&self, event: AlacTermEvent) {
        self.0.unbounded_send(event).ok();
    }
}

#[derive(Clone, Copy, Debug)]
pub struct TerminalSize {
    cell_width: f32,
    line_height: f32,
    height: f32,
    width: f32,
}

impl TerminalSize {
    pub fn new(line_height: f32, cell_width: f32, size: Vector2F) -> Self {
        TerminalSize {
            cell_width,
            line_height,
            width: size.x(),
            height: size.y(),
        }
    }

    pub fn num_lines(&self) -> usize {
        (self.height / self.line_height).floor() as usize
    }

    pub fn num_columns(&self) -> usize {
        (self.width / self.cell_width).floor() as usize
    }

    pub fn height(&self) -> f32 {
        self.height
    }

    pub fn width(&self) -> f32 {
        self.width
    }

    pub fn cell_width(&self) -> f32 {
        self.cell_width
    }

    pub fn line_height(&self) -> f32 {
        self.line_height
    }
}
impl Default for TerminalSize {
    fn default() -> Self {
        TerminalSize::new(
            DEBUG_LINE_HEIGHT,
            DEBUG_CELL_WIDTH,
            vec2f(DEBUG_TERMINAL_WIDTH, DEBUG_TERMINAL_HEIGHT),
        )
    }
}

impl From<TerminalSize> for WindowSize {
    fn from(val: TerminalSize) -> Self {
        WindowSize {
            num_lines: val.num_lines() as u16,
            num_cols: val.num_columns() as u16,
            cell_width: val.cell_width() as u16,
            cell_height: val.line_height() as u16,
        }
    }
}

impl Dimensions for TerminalSize {
    /// Note: this is supposed to be for the back buffer's length,
    /// but we exclusively use it to resize the terminal, which does not
    /// use this method. We still have to implement it for the trait though,
    /// hence, this comment.
    fn total_lines(&self) -> usize {
        self.screen_lines()
    }

    fn screen_lines(&self) -> usize {
        self.num_lines()
    }

    fn columns(&self) -> usize {
        self.num_columns()
    }
}

#[derive(Error, Debug)]
pub struct TerminalError {
    pub directory: Option<PathBuf>,
    pub shell: Option<Shell>,
    pub source: std::io::Error,
}

impl TerminalError {
    pub fn fmt_directory(&self) -> String {
        self.directory
            .clone()
            .map(|path| {
                match path
                    .into_os_string()
                    .into_string()
                    .map_err(|os_str| format!("<non-utf8 path> {}", os_str.to_string_lossy()))
                {
                    Ok(s) => s,
                    Err(s) => s,
                }
            })
            .unwrap_or_else(|| {
                let default_dir =
                    dirs::home_dir().map(|buf| buf.into_os_string().to_string_lossy().to_string());
                match default_dir {
                    Some(dir) => format!("<none specified, using home directory> {}", dir),
                    None => "<none specified, could not find home directory>".to_string(),
                }
            })
    }

    pub fn shell_to_string(&self) -> Option<String> {
        self.shell.as_ref().map(|shell| match shell {
            Shell::System => "<system shell>".to_string(),
            Shell::Program(p) => p.to_string(),
            Shell::WithArguments { program, args } => format!("{} {}", program, args.join(" ")),
        })
    }

    pub fn fmt_shell(&self) -> String {
        self.shell
            .clone()
            .map(|shell| match shell {
                Shell::System => "<system defined shell>".to_string(),

                Shell::Program(s) => s,
                Shell::WithArguments { program, args } => format!("{} {}", program, args.join(" ")),
            })
            .unwrap_or_else(|| "<none specified, using system defined shell>".to_string())
    }
}

impl Display for TerminalError {
    fn fmt(&self, f: &mut std::fmt::Formatter<'_>) -> std::fmt::Result {
        let dir_string: String = self.fmt_directory();
        let shell = self.fmt_shell();

        write!(
            f,
            "Working directory: {} Shell command: `{}`, IOError: {}",
            dir_string, shell, self.source
        )
    }
}

pub struct TerminalBuilder {
    terminal: Terminal,
    events_rx: UnboundedReceiver<AlacTermEvent>,
}

impl TerminalBuilder {
    pub fn new(
        working_directory: Option<PathBuf>,
        shell: Option<Shell>,
        env: Option<HashMap<String, String>>,
        blink_settings: Option<TerminalBlink>,
        alternate_scroll: &AlternateScroll,
        window_id: usize,
    ) -> Result<TerminalBuilder> {
        let pty_config = {
            let alac_shell = shell.clone().and_then(|shell| match shell {
                Shell::System => None,
                Shell::Program(program) => Some(Program::Just(program)),
                Shell::WithArguments { program, args } => Some(Program::WithArgs { program, args }),
            });

            PtyConfig {
                shell: alac_shell,
                working_directory: working_directory.clone(),
                hold: false,
            }
        };

        let mut env = env.unwrap_or_default();

        //TODO: Properly set the current locale,
        env.insert("LC_ALL".to_string(), "en_US.UTF-8".to_string());

        let alac_scrolling = Scrolling::default();
        // alac_scrolling.set_history((BACK_BUFFER_SIZE * 2) as u32);

        let config = Config {
            pty_config: pty_config.clone(),
            env,
            scrolling: alac_scrolling,
            ..Default::default()
        };

        setup_env(&config);

        //Spawn a task so the Alacritty EventLoop can communicate with us in a view context
        //TODO: Remove with a bounded sender which can be dispatched on &self
        let (events_tx, events_rx) = unbounded();
        //Set up the terminal...
        let mut term = Term::new(
            &config,
            &TerminalSize::default(),
            ZedListener(events_tx.clone()),
        );

        //Start off blinking if we need to
        if let Some(TerminalBlink::On) = blink_settings {
            term.set_mode(alacritty_terminal::ansi::Mode::BlinkingCursor)
        }

        //Alacritty defaults to alternate scrolling being on, so we just need to turn it off.
        if let AlternateScroll::Off = alternate_scroll {
            term.unset_mode(alacritty_terminal::ansi::Mode::AlternateScroll)
        }

        let term = Arc::new(FairMutex::new(term));

        //Setup the pty...
        let pty = match tty::new(
            &pty_config,
            TerminalSize::default().into(),
            window_id as u64,
        ) {
            Ok(pty) => pty,
            Err(error) => {
                bail!(TerminalError {
                    directory: working_directory,
                    shell,
                    source: error,
                });
            }
        };

        let fd = pty.file().as_raw_fd();
        let shell_pid = pty.child().id();

        //And connect them together
        let event_loop = EventLoop::new(
            term.clone(),
            ZedListener(events_tx.clone()),
            pty,
            pty_config.hold,
            false,
        );

        //Kick things off
        let pty_tx = event_loop.channel();
        let _io_thread = event_loop.spawn();

        let terminal = Terminal {
            pty_tx: Notifier(pty_tx),
            term,
            events: VecDeque::with_capacity(10), //Should never get this high.
            last_content: Default::default(),
            last_mouse: None,
            matches: Vec::new(),
            last_synced: Instant::now(),
            sync_task: None,
            selection_head: None,
            shell_fd: fd as u32,
            shell_pid,
            foreground_process_info: None,
            breadcrumb_text: String::new(),
            scroll_px: 0.,
            last_mouse_position: None,
            next_link_id: 0,
            selection_phase: SelectionPhase::Ended,
        };

        Ok(TerminalBuilder {
            terminal,
            events_rx,
        })
    }

    pub fn subscribe(mut self, cx: &mut ModelContext<Terminal>) -> Terminal {
        //Event loop
        cx.spawn_weak(|this, mut cx| async move {
            use futures::StreamExt;

            while let Some(event) = self.events_rx.next().await {
                this.upgrade(&cx)?.update(&mut cx, |this, cx| {
                    //Process the first event immediately for lowered latency
                    this.process_event(&event, cx);
                });

                'outer: loop {
                    let mut events = vec![];
                    let mut timer = cx.background().timer(Duration::from_millis(4)).fuse();

                    loop {
                        futures::select_biased! {
                            _ = timer => break,
                            event = self.events_rx.next() => {
                                if let Some(event) = event {
                                    events.push(event);
                                    if events.len() > 100 {
                                        break;
                                    }
                                } else {
                                    break;
                                }
                            },
                        }
                    }

                    if events.is_empty() {
                        smol::future::yield_now().await;
                        break 'outer;
                    } else {
                        this.upgrade(&cx)?.update(&mut cx, |this, cx| {
                            for event in events {
                                this.process_event(&event, cx);
                            }
                        });
                        smol::future::yield_now().await;
                    }
                }
            }

            Some(())
        })
        .detach();

        self.terminal
    }
}

#[derive(Debug, Clone)]
struct IndexedCell {
    point: Point,
    cell: Cell,
}

impl Deref for IndexedCell {
    type Target = Cell;

    #[inline]
    fn deref(&self) -> &Cell {
        &self.cell
    }
}

#[derive(Clone)]
pub struct TerminalContent {
    cells: Vec<IndexedCell>,
    mode: TermMode,
    display_offset: usize,
    selection_text: Option<String>,
    selection: Option<SelectionRange>,
    cursor: RenderableCursor,
    cursor_char: char,
    size: TerminalSize,
    last_hovered_hyperlink: Option<(String, RangeInclusive<Point>, usize)>,
}

impl Default for TerminalContent {
    fn default() -> Self {
        TerminalContent {
            cells: Default::default(),
            mode: Default::default(),
            display_offset: Default::default(),
            selection_text: Default::default(),
            selection: Default::default(),
            cursor: RenderableCursor {
                shape: alacritty_terminal::ansi::CursorShape::Block,
                point: Point::new(Line(0), Column(0)),
            },
            cursor_char: Default::default(),
            size: Default::default(),
            last_hovered_hyperlink: None,
        }
    }
}

#[derive(PartialEq, Eq)]
pub enum SelectionPhase {
    Selecting,
    Ended,
}

pub struct Terminal {
    pty_tx: Notifier,
    term: Arc<FairMutex<Term<ZedListener>>>,
    events: VecDeque<InternalEvent>,
    /// This is only used for mouse mode cell change detection
    last_mouse: Option<(Point, AlacDirection)>,
    /// This is only used for terminal hyperlink checking
    last_mouse_position: Option<Vector2F>,
    pub matches: Vec<RangeInclusive<Point>>,
    last_content: TerminalContent,
    last_synced: Instant,
    sync_task: Option<Task<()>>,
    selection_head: Option<Point>,
    breadcrumb_text: String,
    shell_pid: u32,
    shell_fd: u32,
    foreground_process_info: Option<LocalProcessInfo>,
    scroll_px: f32,
    next_link_id: usize,
    selection_phase: SelectionPhase,
}

impl Terminal {
    fn process_event(&mut self, event: &AlacTermEvent, cx: &mut ModelContext<Self>) {
        match event {
            AlacTermEvent::Title(title) => {
                self.breadcrumb_text = title.to_string();
                cx.emit(Event::BreadcrumbsChanged);
            }
            AlacTermEvent::ResetTitle => {
                self.breadcrumb_text = String::new();
                cx.emit(Event::BreadcrumbsChanged);
            }
            AlacTermEvent::ClipboardStore(_, data) => {
                cx.write_to_clipboard(ClipboardItem::new(data.to_string()))
            }
            AlacTermEvent::ClipboardLoad(_, format) => self.write_to_pty(format(
                &cx.read_from_clipboard()
                    .map(|ci| ci.text().to_string())
                    .unwrap_or_else(|| "".to_string()),
            )),
            AlacTermEvent::PtyWrite(out) => self.write_to_pty(out.clone()),
            AlacTermEvent::TextAreaSizeRequest(format) => {
                self.write_to_pty(format(self.last_content.size.into()))
            }
            AlacTermEvent::CursorBlinkingChange => {
                cx.emit(Event::BlinkChanged);
            }
            AlacTermEvent::Bell => {
                cx.emit(Event::Bell);
            }
            AlacTermEvent::Exit => cx.emit(Event::CloseTerminal),
            AlacTermEvent::MouseCursorDirty => {
                //NOOP, Handled in render
            }
            AlacTermEvent::Wakeup => {
                cx.emit(Event::Wakeup);

                if self.update_process_info() {
                    cx.emit(Event::TitleChanged)
                }
            }
            AlacTermEvent::ColorRequest(idx, fun_ptr) => {
                self.events
                    .push_back(InternalEvent::ColorRequest(*idx, fun_ptr.clone()));
            }
        }
    }

    /// Update the cached process info, returns whether the Zed-relevant info has changed
    fn update_process_info(&mut self) -> bool {
        let mut pid = unsafe { libc::tcgetpgrp(self.shell_fd as i32) };
        if pid < 0 {
            pid = self.shell_pid as i32;
        }

        if let Some(process_info) = LocalProcessInfo::with_root_pid(pid as u32) {
            let res = self
                .foreground_process_info
                .as_ref()
                .map(|old_info| {
                    process_info.cwd != old_info.cwd || process_info.name != old_info.name
                })
                .unwrap_or(true);

            self.foreground_process_info = Some(process_info.clone());

            res
        } else {
            false
        }
    }

    ///Takes events from Alacritty and translates them to behavior on this view
    fn process_terminal_event(
        &mut self,
        event: &InternalEvent,
        term: &mut Term<ZedListener>,
        cx: &mut ModelContext<Self>,
    ) {
        match event {
            InternalEvent::ColorRequest(index, format) => {
                let color = term.colors()[*index].unwrap_or_else(|| {
                    let term_style = &cx.global::<Settings>().theme.terminal;
                    to_alac_rgb(get_color_at_index(index, &term_style.colors))
                });
                self.write_to_pty(format(color))
            }
            InternalEvent::Resize(mut new_size) => {
                new_size.height = f32::max(new_size.line_height, new_size.height);
                new_size.width = f32::max(new_size.cell_width, new_size.width);

                self.last_content.size = new_size.clone();

                self.pty_tx.0.send(Msg::Resize((new_size).into())).ok();

                term.resize(new_size);
            }
            InternalEvent::Clear => {
                // Clear back buffer
                term.clear_screen(ClearMode::Saved);

                let cursor = term.grid().cursor.point;

                // Clear the lines above
                term.grid_mut().reset_region(..cursor.line);

                // Copy the current line up
                let line = term.grid()[cursor.line][..cursor.column]
                    .iter()
                    .cloned()
                    .enumerate()
                    .collect::<Vec<(usize, Cell)>>();

                for (i, cell) in line {
                    term.grid_mut()[Line(0)][Column(i)] = cell;
                }

                // Reset the cursor
                term.grid_mut().cursor.point =
                    Point::new(Line(0), term.grid_mut().cursor.point.column);
                let new_cursor = term.grid().cursor.point;

                // Clear the lines below the new cursor
                if (new_cursor.line.0 as usize) < term.screen_lines() - 1 {
                    term.grid_mut().reset_region((new_cursor.line + 1)..);
                }
            }
            InternalEvent::Scroll(scroll) => {
                term.scroll_display(*scroll);
                self.refresh_hyperlink();
            }
            InternalEvent::SetSelection(selection) => {
                term.selection = selection.as_ref().map(|(sel, _)| sel.clone());

                if let Some((_, head)) = selection {
                    self.selection_head = Some(*head);
                }
                cx.emit(Event::SelectionsChanged)
            }
            InternalEvent::UpdateSelection(position) => {
                if let Some(mut selection) = term.selection.take() {
                    let point = grid_point(
                        *position,
                        self.last_content.size,
                        term.grid().display_offset(),
                    );
                    let side = mouse_side(*position, self.last_content.size);

                    selection.update(point, side);
                    term.selection = Some(selection);

                    self.selection_head = Some(point);
                    cx.emit(Event::SelectionsChanged)
                }
            }

            InternalEvent::Copy => {
                if let Some(txt) = term.selection_to_string() {
                    cx.write_to_clipboard(ClipboardItem::new(txt))
                }
            }
            InternalEvent::ScrollToPoint(point) => {
                term.scroll_to_point(*point);
                self.refresh_hyperlink();
            }
            InternalEvent::FindHyperlink(position, open) => {
                let prev_hyperlink = self.last_content.last_hovered_hyperlink.take();

                let point = grid_point(
                    *position,
                    self.last_content.size,
                    term.grid().display_offset(),
                )
                .grid_clamp(term, alacritty_terminal::index::Boundary::Cursor);

                let link = term.grid().index(point).hyperlink();
                let found_url = if link.is_some() {
                    let mut min_index = point;
                    loop {
                        let new_min_index =
                            min_index.sub(term, alacritty_terminal::index::Boundary::Cursor, 1);
                        if new_min_index == min_index {
                            break;
                        } else if term.grid().index(new_min_index).hyperlink() != link {
                            break;
                        } else {
                            min_index = new_min_index
                        }
                    }

                    let mut max_index = point;
                    loop {
                        let new_max_index =
                            max_index.add(term, alacritty_terminal::index::Boundary::Cursor, 1);
                        if new_max_index == max_index {
                            break;
                        } else if term.grid().index(new_max_index).hyperlink() != link {
                            break;
                        } else {
                            max_index = new_max_index
                        }
                    }

                    let url = link.unwrap().uri().to_owned();
                    let url_match = min_index..=max_index;

                    Some((url, url_match))
                } else if let Some(url_match) = regex_match_at(term, point, &URL_REGEX) {
                    let url = term.bounds_to_string(*url_match.start(), *url_match.end());

                    Some((url, url_match))
                } else {
                    None
                };

                if let Some((url, url_match)) = found_url {
                    if *open {
                        open_uri(&url).log_err();
                    } else {
                        self.update_hyperlink(prev_hyperlink, url, url_match);
                    }
                }
            }
        }
    }

    fn update_hyperlink(
        &mut self,
        prev_hyperlink: Option<(String, RangeInclusive<Point>, usize)>,
        url: String,
        url_match: RangeInclusive<Point>,
    ) {
        if let Some(prev_hyperlink) = prev_hyperlink {
            if prev_hyperlink.0 == url && prev_hyperlink.1 == url_match {
                self.last_content.last_hovered_hyperlink = Some((url, url_match, prev_hyperlink.2));
            } else {
                self.last_content.last_hovered_hyperlink =
                    Some((url, url_match, self.next_link_id()));
            }
        } else {
            self.last_content.last_hovered_hyperlink = Some((url, url_match, self.next_link_id()));
        }
    }

    fn next_link_id(&mut self) -> usize {
        let res = self.next_link_id;
        self.next_link_id = self.next_link_id.wrapping_add(1);
        res
    }

    pub fn last_content(&self) -> &TerminalContent {
        &self.last_content
    }

    //To test:
    //- Activate match on terminal (scrolling and selection)
    //- Editor search snapping behavior

    pub fn activate_match(&mut self, index: usize) {
        if let Some(search_match) = self.matches.get(index).cloned() {
            self.set_selection(Some((make_selection(&search_match), *search_match.end())));

            self.events
                .push_back(InternalEvent::ScrollToPoint(*search_match.start()));
        }
    }

    fn set_selection(&mut self, selection: Option<(Selection, Point)>) {
        self.events
            .push_back(InternalEvent::SetSelection(selection));
    }

    pub fn copy(&mut self) {
        self.events.push_back(InternalEvent::Copy);
    }

    pub fn clear(&mut self) {
        self.events.push_back(InternalEvent::Clear)
    }

    ///Resize the terminal and the PTY.
    pub fn set_size(&mut self, new_size: TerminalSize) {
        self.events.push_back(InternalEvent::Resize(new_size))
    }

    ///Write the Input payload to the tty.
    fn write_to_pty(&self, input: String) {
        self.pty_tx.notify(input.into_bytes());
    }

    pub fn input(&mut self, input: String) {
        self.events
            .push_back(InternalEvent::Scroll(AlacScroll::Bottom));
        self.events.push_back(InternalEvent::SetSelection(None));

        self.write_to_pty(input);
    }

    pub fn try_keystroke(&mut self, keystroke: &Keystroke, alt_is_meta: bool) -> bool {
        let esc = to_esc_str(keystroke, &self.last_content.mode, alt_is_meta);
        if let Some(esc) = esc {
            self.input(esc);
            true
        } else {
            false
        }
    }

    ///Paste text into the terminal
    pub fn paste(&mut self, text: &str) {
        let paste_text = if self.last_content.mode.contains(TermMode::BRACKETED_PASTE) {
            format!("{}{}{}", "\x1b[200~", text.replace('\x1b', ""), "\x1b[201~")
        } else {
            text.replace("\r\n", "\r").replace('\n', "\r")
        };

        self.input(paste_text);
    }

    pub fn try_sync(&mut self, cx: &mut ModelContext<Self>) {
        let term = self.term.clone();

        let mut terminal = if let Some(term) = term.try_lock_unfair() {
            term
        } else if self.last_synced.elapsed().as_secs_f32() > 0.25 {
            term.lock_unfair() //It's been too long, force block
        } else if let None = self.sync_task {
            //Skip this frame
            let delay = cx.background().timer(Duration::from_millis(16));
            self.sync_task = Some(cx.spawn_weak(|weak_handle, mut cx| async move {
                delay.await;
                cx.update(|cx| {
                    if let Some(handle) = weak_handle.upgrade(cx) {
                        handle.update(cx, |terminal, cx| {
                            terminal.sync_task.take();
                            cx.notify();
                        });
                    }
                });
            }));
            return;
        } else {
            //No lock and delayed rendering already scheduled, nothing to do
            return;
        };

        if self.update_process_info() {
            cx.emit(Event::TitleChanged);
        }

        //Note that the ordering of events matters for event processing
        while let Some(e) = self.events.pop_front() {
            self.process_terminal_event(&e, &mut terminal, cx)
        }

        self.last_content = Self::make_content(&terminal, &self.last_content);
        self.last_synced = Instant::now();
    }

    fn make_content(term: &Term<ZedListener>, last_content: &TerminalContent) -> TerminalContent {
        let content = term.renderable_content();
        TerminalContent {
            cells: content
                .display_iter
                //TODO: Add this once there's a way to retain empty lines
                // .filter(|ic| {
                //     !ic.flags.contains(Flags::HIDDEN)
                //         && !(ic.bg == Named(NamedColor::Background)
                //             && ic.c == ' '
                //             && !ic.flags.contains(Flags::INVERSE))
                // })
                .map(|ic| IndexedCell {
                    point: ic.point,
                    cell: ic.cell.clone(),
                })
                .collect::<Vec<IndexedCell>>(),
            mode: content.mode,
            display_offset: content.display_offset,
            selection_text: term.selection_to_string(),
            selection: content.selection,
            cursor: content.cursor,
            cursor_char: term.grid()[content.cursor.point].c,
            size: last_content.size,
            last_hovered_hyperlink: last_content.last_hovered_hyperlink.clone(),
        }
    }

    pub fn focus_in(&self) {
        if self.last_content.mode.contains(TermMode::FOCUS_IN_OUT) {
            self.write_to_pty("\x1b[I".to_string());
        }
    }

    pub fn focus_out(&mut self) {
        self.last_mouse_position = None;
        if self.last_content.mode.contains(TermMode::FOCUS_IN_OUT) {
            self.write_to_pty("\x1b[O".to_string());
        }
    }

    pub fn mouse_changed(&mut self, point: Point, side: AlacDirection) -> bool {
        match self.last_mouse {
            Some((old_point, old_side)) => {
                if old_point == point && old_side == side {
                    false
                } else {
                    self.last_mouse = Some((point, side));
                    true
                }
            }
            None => {
                self.last_mouse = Some((point, side));
                true
            }
        }
    }

    pub fn mouse_mode(&self, shift: bool) -> bool {
        self.last_content.mode.intersects(TermMode::MOUSE_MODE) && !shift
    }

    pub fn mouse_move(&mut self, e: &MouseMovedEvent, origin: Vector2F) {
        let position = e.position.sub(origin);
        self.last_mouse_position = Some(position);
        if self.mouse_mode(e.shift) {
            let point = grid_point(
                position,
                self.last_content.size,
                self.last_content.display_offset,
            );
            let side = mouse_side(position, self.last_content.size);

            if self.mouse_changed(point, side) {
                if let Some(bytes) = mouse_moved_report(point, e, self.last_content.mode) {
                    self.pty_tx.notify(bytes);
                }
            }
        } else {
            self.hyperlink_from_position(Some(position));
        }
    }

    fn hyperlink_from_position(&mut self, position: Option<Vector2F>) {
        if self.selection_phase == SelectionPhase::Selecting {
            self.last_content.last_hovered_hyperlink = None;
        } else if let Some(position) = position {
            self.events
                .push_back(InternalEvent::FindHyperlink(position, false));
        }
    }

    pub fn mouse_drag(&mut self, e: MouseDrag, origin: Vector2F) {
        let position = e.position.sub(origin);
        self.last_mouse_position = Some(position);

        if !self.mouse_mode(e.shift) {
            self.selection_phase = SelectionPhase::Selecting;
            // Alacritty has the same ordering, of first updating the selection
            // then scrolling 15ms later
            self.events
                .push_back(InternalEvent::UpdateSelection(position));

            // Doesn't make sense to scroll the alt screen
            if !self.last_content.mode.contains(TermMode::ALT_SCREEN) {
                let scroll_delta = match self.drag_line_delta(e) {
                    Some(value) => value,
                    None => return,
                };

                let scroll_lines = (scroll_delta / self.last_content.size.line_height) as i32;

                self.events
                    .push_back(InternalEvent::Scroll(AlacScroll::Delta(scroll_lines)));
            }
        }
    }

    fn drag_line_delta(&mut self, e: MouseDrag) -> Option<f32> {
        //TODO: Why do these need to be doubled? Probably the same problem that the IME has
        let top = e.region.origin_y() + (self.last_content.size.line_height * 2.);
        let bottom = e.region.lower_left().y() - (self.last_content.size.line_height * 2.);
        let scroll_delta = if e.position.y() < top {
            (top - e.position.y()).powf(1.1)
        } else if e.position.y() > bottom {
            -((e.position.y() - bottom).powf(1.1))
        } else {
            return None; //Nothing to do
        };
        Some(scroll_delta)
    }

    pub fn mouse_down(&mut self, e: &MouseDown, origin: Vector2F) {
        let position = e.position.sub(origin);
        let point = grid_point(
            position,
            self.last_content.size,
            self.last_content.display_offset,
        );

        if self.mouse_mode(e.shift) {
            if let Some(bytes) = mouse_button_report(point, e, true, self.last_content.mode) {
                self.pty_tx.notify(bytes);
            }
        } else if e.button == MouseButton::Left {
<<<<<<< HEAD
            self.left_click(e, origin)
        }
    }

    pub fn left_click(&mut self, e: &MouseDown, origin: Vector2F) {
        let position = e.position.sub(origin);
        if !self.mouse_mode(e.shift) {
            //Hyperlinks
            {
                let mouse_cell_index = content_index_for_mouse(position, &self.last_content);
                if let Some(link) = self.last_content.cells[mouse_cell_index].hyperlink() {
                    open_uri(link.uri()).log_err();
                } else {
                    self.events
                        .push_back(InternalEvent::FindHyperlink(position, true));
                }
            }
=======
            let position = e.position.sub(origin);
            let point = grid_point(
                position,
                self.last_content.size,
                self.last_content.display_offset,
            );
            let side = mouse_side(position, self.last_content.size);
>>>>>>> 318b923b

            let selection_type = match e.click_count {
                0 => return, //This is a release
                1 => Some(SelectionType::Simple),
                2 => Some(SelectionType::Semantic),
                3 => Some(SelectionType::Lines),
                _ => None,
            };

            let selection =
                selection_type.map(|selection_type| Selection::new(selection_type, point, side));

            if let Some(sel) = selection {
                self.events
                    .push_back(InternalEvent::SetSelection(Some((sel, point))));
            }
        }
    }

    pub fn mouse_up(&mut self, e: &MouseUp, origin: Vector2F, cx: &mut ModelContext<Self>) {
        let settings = cx.global::<Settings>();
        let copy_on_select = settings
            .terminal_overrides
            .copy_on_select
            .unwrap_or_else(|| {
                settings
                    .terminal_defaults
                    .copy_on_select
                    .expect("Should be set in defaults")
            });

        let position = e.position.sub(origin);
        if self.mouse_mode(e.shift) {
            let point = grid_point(
                position,
                self.last_content.size,
                self.last_content.display_offset,
            );

            if let Some(bytes) = mouse_button_report(point, e, false, self.last_content.mode) {
                self.pty_tx.notify(bytes);
            }
        } else {
            if e.button == MouseButton::Left && copy_on_select {
                self.copy();
            }

            //Hyperlinks
            if self.selection_phase == SelectionPhase::Ended {
                let mouse_cell_index = content_index_for_mouse(position, &self.last_content);
                if let Some(link) = self.last_content.cells[mouse_cell_index].hyperlink() {
                    open_uri(link.uri()).log_err();
                } else {
                    self.events
                        .push_back(InternalEvent::FindHyperlink(position, true));
                }
            }
        }

        self.selection_phase = SelectionPhase::Ended;
        self.last_mouse = None;
    }

    ///Scroll the terminal
    pub fn scroll_wheel(&mut self, e: MouseScrollWheel, origin: Vector2F) {
        let mouse_mode = self.mouse_mode(e.shift);

        if let Some(scroll_lines) = self.determine_scroll_lines(&e, mouse_mode) {
            if mouse_mode {
                let point = grid_point(
                    e.position.sub(origin),
                    self.last_content.size,
                    self.last_content.display_offset,
                );

                if let Some(scrolls) =
                    scroll_report(point, scroll_lines as i32, &e, self.last_content.mode)
                {
                    for scroll in scrolls {
                        self.pty_tx.notify(scroll);
                    }
                };
            } else if self
                .last_content
                .mode
                .contains(TermMode::ALT_SCREEN | TermMode::ALTERNATE_SCROLL)
                && !e.shift
            {
                self.pty_tx.notify(alt_scroll(scroll_lines))
            } else {
                if scroll_lines != 0 {
                    let scroll = AlacScroll::Delta(scroll_lines);

                    self.events.push_back(InternalEvent::Scroll(scroll));
                }
            }
        }
    }

    pub fn refresh_hyperlink(&mut self) {
        self.hyperlink_from_position(self.last_mouse_position);
    }

    fn determine_scroll_lines(&mut self, e: &MouseScrollWheel, mouse_mode: bool) -> Option<i32> {
        let scroll_multiplier = if mouse_mode { 1. } else { SCROLL_MULTIPLIER };

        match e.phase {
            /* Reset scroll state on started */
            Some(gpui::TouchPhase::Started) => {
                self.scroll_px = 0.;
                None
            }
            /* Calculate the appropriate scroll lines */
            Some(gpui::TouchPhase::Moved) => {
                let old_offset = (self.scroll_px / self.last_content.size.line_height) as i32;

                self.scroll_px += e.delta.y() * scroll_multiplier;

                let new_offset = (self.scroll_px / self.last_content.size.line_height) as i32;

                // Whenever we hit the edges, reset our stored scroll to 0
                // so we can respond to changes in direction quickly
                self.scroll_px %= self.last_content.size.height;

                Some(new_offset - old_offset)
            }
            /* Fall back to delta / line_height */
            None => Some(
                ((e.delta.y() * scroll_multiplier) / self.last_content.size.line_height) as i32,
            ),
            _ => None,
        }
    }

    pub fn find_matches(
        &mut self,
        query: project::search::SearchQuery,
        cx: &mut ModelContext<Self>,
    ) -> Task<Vec<RangeInclusive<Point>>> {
        let term = self.term.clone();
        cx.background().spawn(async move {
            let searcher = match query {
                project::search::SearchQuery::Text { query, .. } => {
                    RegexSearch::new(query.as_ref())
                }
                project::search::SearchQuery::Regex { query, .. } => {
                    RegexSearch::new(query.as_ref())
                }
            };

            if searcher.is_err() {
                return Vec::new();
            }
            let searcher = searcher.unwrap();

            let term = term.lock();

            all_search_matches(&term, &searcher).collect()
        })
    }
}

impl Drop for Terminal {
    fn drop(&mut self) {
        self.pty_tx.0.send(Msg::Shutdown).ok();
    }
}

impl Entity for Terminal {
    type Event = Event;
}

/// Based on alacritty/src/display/hint.rs > regex_match_at
/// Retrieve the match, if the specified point is inside the content matching the regex.
fn regex_match_at<T>(term: &Term<T>, point: Point, regex: &RegexSearch) -> Option<Match> {
    visible_regex_match_iter(term, regex).find(|rm| rm.contains(&point))
}

/// Copied from alacritty/src/display/hint.rs:
/// Iterate over all visible regex matches.
pub fn visible_regex_match_iter<'a, T>(
    term: &'a Term<T>,
    regex: &'a RegexSearch,
) -> impl Iterator<Item = Match> + 'a {
    let viewport_start = Line(-(term.grid().display_offset() as i32));
    let viewport_end = viewport_start + term.bottommost_line();
    let mut start = term.line_search_left(Point::new(viewport_start, Column(0)));
    let mut end = term.line_search_right(Point::new(viewport_end, Column(0)));
    start.line = start.line.max(viewport_start - MAX_SEARCH_LINES);
    end.line = end.line.min(viewport_end + MAX_SEARCH_LINES);

    RegexIter::new(start, end, AlacDirection::Right, term, regex)
        .skip_while(move |rm| rm.end().line < viewport_start)
        .take_while(move |rm| rm.start().line <= viewport_end)
}

fn make_selection(range: &RangeInclusive<Point>) -> Selection {
    let mut selection = Selection::new(SelectionType::Simple, *range.start(), AlacDirection::Left);
    selection.update(*range.end(), AlacDirection::Right);
    selection
}

fn all_search_matches<'a, T>(
    term: &'a Term<T>,
    regex: &'a RegexSearch,
) -> impl Iterator<Item = Match> + 'a {
    let start = Point::new(term.grid().topmost_line(), Column(0));
    let end = Point::new(term.grid().bottommost_line(), term.grid().last_column());
    RegexIter::new(start, end, AlacDirection::Right, term, regex)
}

fn content_index_for_mouse<'a>(pos: Vector2F, content: &'a TerminalContent) -> usize {
    let col = min(
        (pos.x() / content.size.cell_width()) as usize,
        content.size.columns() - 1,
    ) as usize;
    let line = min(
        (pos.y() / content.size.line_height()) as usize,
        content.size.screen_lines() - 1,
    ) as usize;

    line * content.size.columns() + col
}

fn open_uri(uri: &str) -> Result<(), std::io::Error> {
    let mut command = Command::new("open");
    command.arg(uri);

    unsafe {
        command
            .pre_exec(|| {
                match libc::fork() {
                    -1 => return Err(io::Error::last_os_error()),
                    0 => (),
                    _ => libc::_exit(0),
                }

                if libc::setsid() == -1 {
                    return Err(io::Error::last_os_error());
                }

                Ok(())
            })
            .spawn()?
            .wait()
            .map(|_| ())
    }
}

#[cfg(test)]
mod tests {
    use gpui::geometry::vector::vec2f;
    use rand::{thread_rng, Rng};

    use crate::content_index_for_mouse;

    use self::terminal_test_context::TerminalTestContext;

    pub mod terminal_test_context;

    #[test]
    fn test_mouse_to_cell() {
        let mut rng = thread_rng();

        for _ in 0..10 {
            let viewport_cells = rng.gen_range(5..50);
            let cell_size = rng.gen_range(5.0..20.0);

            let size = crate::TerminalSize {
                cell_width: cell_size,
                line_height: cell_size,
                height: cell_size * (viewport_cells as f32),
                width: cell_size * (viewport_cells as f32),
            };

            let (content, cells) = TerminalTestContext::create_terminal_content(size, &mut rng);

            for i in 0..(viewport_cells - 1) {
                let i = i as usize;
                for j in 0..(viewport_cells - 1) {
                    let j = j as usize;
                    let min_row = i as f32 * cell_size;
                    let max_row = (i + 1) as f32 * cell_size;
                    let min_col = j as f32 * cell_size;
                    let max_col = (j + 1) as f32 * cell_size;

                    let mouse_pos = vec2f(
                        rng.gen_range(min_row..max_row),
                        rng.gen_range(min_col..max_col),
                    );

                    assert_eq!(
                        content.cells[content_index_for_mouse(mouse_pos, &content)].c,
                        cells[j][i]
                    );
                }
            }
        }
    }

    #[test]
    fn test_mouse_to_cell_clamp() {
        let mut rng = thread_rng();

        let size = crate::TerminalSize {
            cell_width: 10.,
            line_height: 10.,
            height: 100.,
            width: 100.,
        };

        let (content, cells) = TerminalTestContext::create_terminal_content(size, &mut rng);

        assert_eq!(
            content.cells[content_index_for_mouse(vec2f(-10., -10.), &content)].c,
            cells[0][0]
        );
        assert_eq!(
            content.cells[content_index_for_mouse(vec2f(1000., 1000.), &content)].c,
            cells[9][9]
        );
    }
}<|MERGE_RESOLUTION|>--- conflicted
+++ resolved
@@ -1024,25 +1024,6 @@
                 self.pty_tx.notify(bytes);
             }
         } else if e.button == MouseButton::Left {
-<<<<<<< HEAD
-            self.left_click(e, origin)
-        }
-    }
-
-    pub fn left_click(&mut self, e: &MouseDown, origin: Vector2F) {
-        let position = e.position.sub(origin);
-        if !self.mouse_mode(e.shift) {
-            //Hyperlinks
-            {
-                let mouse_cell_index = content_index_for_mouse(position, &self.last_content);
-                if let Some(link) = self.last_content.cells[mouse_cell_index].hyperlink() {
-                    open_uri(link.uri()).log_err();
-                } else {
-                    self.events
-                        .push_back(InternalEvent::FindHyperlink(position, true));
-                }
-            }
-=======
             let position = e.position.sub(origin);
             let point = grid_point(
                 position,
@@ -1050,7 +1031,6 @@
                 self.last_content.display_offset,
             );
             let side = mouse_side(position, self.last_content.size);
->>>>>>> 318b923b
 
             let selection_type = match e.click_count {
                 0 => return, //This is a release
